{
    "range_server": {
        "range_maintenance_duration": {
            "secs": 1,
            "nanos": 0
        },
        "proto_server_addr": "127.0.0.1:50054",
        "fast_network_addr": "127.0.0.1:50055",
<<<<<<< HEAD
        "fast_network_polling_core_id": 0,
        "background_runtime_core_ids": [3, 4, 5, 6, 7, 8, 9, 10, 11, 12, 13, 14, 15, 16, 17, 18, 19, 20, 21, 22, 23, 24, 25, 26, 27, 28, 29, 30, 31]
=======
        "fast_network_polling_core_id": 1,
        "background_runtime_core_ids": []
>>>>>>> c8db06dd
    },
    "universe": {
        "proto_server_addr": "127.0.0.1:50056"
    },
    "frontend": {
        "proto_server_addr": "127.0.0.1:50057",
        "fast_network_addr": "127.0.0.1:50058",
<<<<<<< HEAD
        "fast_network_polling_core_id": 1,
        "background_runtime_core_ids": [3, 4, 5, 6, 7, 8, 9, 10, 11, 12, 13, 14, 15, 16, 17, 18, 19, 20, 21, 22, 23, 24, 25, 26, 27, 28, 29, 30, 31],
=======
        "fast_network_polling_core_id": 2,
        "background_runtime_core_ids": [],
>>>>>>> c8db06dd
        "transaction_overall_timeout": {
            "secs": 10,
            "nanos": 0
        }
    },
    "epoch": {
        "proto_server_addr": "127.0.0.1:50050",
        "epoch_duration": {
            "secs":0,
            "nanos": 10000000
        }
    },
    "cassandra": {
        "cql_addr": "127.0.0.1:9042"
    },
    "regions": {
        "test-region": {
            "warden_address": "127.0.0.1:50053",
            "epoch_publishers": [
                {
                    "name": "ps1",
                    "zone": "test-region/a",
                    "publishers": [
                        {
                            "name": "ep1",
                            "backend_addr": "127.0.0.1:50051",
                            "fast_network_addr": "127.0.0.1:50052",
<<<<<<< HEAD
                            "fast_network_polling_core_id": 2
=======
                            "fast_network_polling_core_id": 3
>>>>>>> c8db06dd
                        }
                    ]
                }
            ]
        }
    }
}<|MERGE_RESOLUTION|>--- conflicted
+++ resolved
@@ -6,13 +6,8 @@
         },
         "proto_server_addr": "127.0.0.1:50054",
         "fast_network_addr": "127.0.0.1:50055",
-<<<<<<< HEAD
-        "fast_network_polling_core_id": 0,
-        "background_runtime_core_ids": [3, 4, 5, 6, 7, 8, 9, 10, 11, 12, 13, 14, 15, 16, 17, 18, 19, 20, 21, 22, 23, 24, 25, 26, 27, 28, 29, 30, 31]
-=======
         "fast_network_polling_core_id": 1,
         "background_runtime_core_ids": []
->>>>>>> c8db06dd
     },
     "universe": {
         "proto_server_addr": "127.0.0.1:50056"
@@ -20,13 +15,8 @@
     "frontend": {
         "proto_server_addr": "127.0.0.1:50057",
         "fast_network_addr": "127.0.0.1:50058",
-<<<<<<< HEAD
-        "fast_network_polling_core_id": 1,
-        "background_runtime_core_ids": [3, 4, 5, 6, 7, 8, 9, 10, 11, 12, 13, 14, 15, 16, 17, 18, 19, 20, 21, 22, 23, 24, 25, 26, 27, 28, 29, 30, 31],
-=======
         "fast_network_polling_core_id": 2,
         "background_runtime_core_ids": [],
->>>>>>> c8db06dd
         "transaction_overall_timeout": {
             "secs": 10,
             "nanos": 0
@@ -54,11 +44,7 @@
                             "name": "ep1",
                             "backend_addr": "127.0.0.1:50051",
                             "fast_network_addr": "127.0.0.1:50052",
-<<<<<<< HEAD
-                            "fast_network_polling_core_id": 2
-=======
                             "fast_network_polling_core_id": 3
->>>>>>> c8db06dd
                         }
                     ]
                 }
