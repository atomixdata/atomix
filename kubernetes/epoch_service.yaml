apiVersion: apps/v1
kind: StatefulSet
metadata:
  name: atomix-epoch
  namespace: atomix
spec:
  serviceName: "atomix-epoch"
  replicas: 1
  selector:
    matchLabels:
      app: atomix-epoch
  template:
    metadata:
      labels:
        app: atomix-epoch
    spec:
      containers:
      - name: epoch
        image: atomix-epoch:latest
        imagePullPolicy: IfNotPresent
        ports:
        - containerPort: 50050
        workingDir: /etc/atomix
        command: ["/bin/sh", "-c"]
        args: ["cat /etc/atomix/config.json && epoch --config /etc/atomix/config.json"]
        volumeMounts:
        - name: config
          mountPath: /etc/atomix
      volumes:
      - name: config
        configMap:
          name: atomix-config

---
apiVersion: v1
kind: Service
metadata:
  name: atomix-epoch
  namespace: atomix
spec:
  selector:
    app: atomix-epoch
  # TODO: Expose epoch service ports
  clusterIP: None
  ports:
    - protocol: TCP
      port: 50050
<<<<<<< HEAD
      targetPort: 50050
=======
      targetPort: 50050
---
apiVersion: v1
kind: ConfigMap
metadata:
  name: atomix-epoch-config
  namespace: atomix
data:
  config.json: |
    {
        "range_server": {
            "range_maintenance_duration": {
                "secs": 1,
                "nanos": 0
            },
            "proto_server_addr": "0.0.0.0:50054",
            "fast_network_addr": "0.0.0.0:50055"
        },
        "universe": {
            "proto_server_addr": "atomix-universe:50056"
        },
        "frontend": {
            "proto_server_addr": "0.0.0.0:50057",
            "fast_network_addr": "0.0.0.0:50058",
            "transaction_overall_timeout": {
                "secs": 10,
                "nanos": 0
            }
        },
        "epoch": {
            "proto_server_addr": "0.0.0.0:50050",
            "epoch_duration": {
                "secs": 0,
                "nanos": 1000000000
            }
        },
        "cassandra": {
            "cql_addr": "cassandra:9042"
        },
        "regions": {
            "test-region": {
                "warden_address": "atomix-warden:50053",
                "epoch_publishers": [
                    {
                        "name": "ps1",
                        "zone": "test-region/a",
                        "publishers": [
                            {
                                "name": "ep1",
                                "backend_addr": "atomix-epoch-publisher:50051",
                                "fast_network_addr": "atomix-epoch-publisher:50052"
                            }
                        ]
                    }
                ]
            }
        }
    }
>>>>>>> ea78e936
<|MERGE_RESOLUTION|>--- conflicted
+++ resolved
@@ -45,9 +45,6 @@
   ports:
     - protocol: TCP
       port: 50050
-<<<<<<< HEAD
-      targetPort: 50050
-=======
       targetPort: 50050
 ---
 apiVersion: v1
@@ -105,5 +102,4 @@
                 ]
             }
         }
-    }
->>>>>>> ea78e936
+    }