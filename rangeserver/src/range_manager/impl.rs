use super::{GetResult, PrepareResult, RangeManager as Trait};

use crate::{
    epoch_supplier::EpochSupplier, error::Error, key_version::KeyVersion,
    range_manager::lock_table, storage::RangeInfo, storage::Storage,
    transaction_abort_reason::TransactionAbortReason, wal::Wal,
};
use bytes::Bytes;
use common::config::{CommitStrategy, Config, Heuristic};
use common::full_range_id::FullRangeId;
use common::transaction_info::TransactionInfo;

use colored::Colorize;
use uuid::Uuid;

use crate::prefetching_buffer::KeyState;
use crate::prefetching_buffer::PrefetchingBuffer;
use flatbuf::rangeserver_flatbuffers::range_server::*;
use std::collections::{HashMap, HashSet};
use std::ops::Deref;
use std::ops::DerefMut;
use std::sync::Arc;
use std::time::Duration;
use tokio::sync::Mutex;
use tokio::sync::RwLock;
use tonic::async_trait;
use tracing::info;

struct PrepareRecord {
    changes: HashMap<Bytes, Option<Bytes>>, // key to change -> new value
}

struct PendingState {
    pending_prepare_records: HashMap<Uuid, Arc<PrepareRecord>>,
    // key -> id of the last transaction that has updated this key
    pending_commit_table: HashMap<Bytes, Uuid>,
}

struct LoadedState {
    range_info: RangeInfo,
    highest_known_epoch: HighestKnownEpoch,
    lock_table: lock_table::LockTable,
    pending_state: RwLock<PendingState>,
}

enum State {
    NotLoaded,
    Loading(tokio::sync::broadcast::Sender<Result<(), Error>>),
    Loaded(LoadedState),
    Unloaded,
}

struct HighestKnownEpoch {
    val: RwLock<u64>,
}

impl HighestKnownEpoch {
    fn new(e: u64) -> HighestKnownEpoch {
        HighestKnownEpoch {
            val: RwLock::new(e),
        }
    }

    async fn read(&self) -> u64 {
        *self.val.read().await
    }

    async fn maybe_update(&self, new_epoch: u64) {
        let mut v = self.val.write().await;
        *v = std::cmp::max(*v, new_epoch)
    }
}

pub struct RangeManager<S, W>
where
    S: Storage,
    W: Wal,
{
    range_id: FullRangeId,
    config: Config,
    storage: Arc<S>,
    epoch_supplier: Arc<dyn EpochSupplier>,
    wal: Arc<W>,
    state: Arc<RwLock<State>>,
    prefetching_buffer: PrefetchingBuffer,
    bg_runtime: tokio::runtime::Handle,
}

#[async_trait]
impl<S, W> Trait for RangeManager<S, W>
where
    S: Storage,
    W: Wal,
{
    async fn load(&self) -> Result<(), Error> {
        if let State::Loaded(_) = self.state.read().await.deref() {
            return Ok(());
        }
        let sender = {
            let mut state = self.state.write().await;
            match state.deref_mut() {
                State::Loaded(_) => return Ok(()),
                State::Loading(sender) => {
                    let mut receiver = sender.subscribe();
                    drop(state);
                    return receiver.recv().await.unwrap();
                }
                State::NotLoaded => {
                    let (sender, _) = tokio::sync::broadcast::channel(1);
                    *state = State::Loading(sender.clone());
                    sender
                }
                State::Unloaded => return Err(Error::RangeIsNotLoaded),
            }
        };

        let load_result = self.load_inner().await;

        let mut state = self.state.write().await;
        match load_result {
            Err(e) => {
                *state = State::Unloaded;
                sender.send(Err(e.clone())).unwrap();
                Err(e)
            }
            Ok(loaded_state) => {
                *state = State::Loaded(loaded_state);
                // TODO(tamer): Ignoring the error here seems kind of sketchy.
                let _ = sender.send(Ok(()));
                Ok(())
            }
        }
    }

    async fn unload(&self) {
        let mut state = self.state.write().await;
        *state = State::Unloaded;
    }

    async fn is_unloaded(&self) -> bool {
        let state = self.state.read().await;
        match state.deref() {
            State::Unloaded => true,
            State::NotLoaded | State::Loading(_) | State::Loaded(_) => false,
        }
    }

    async fn prefetch(&self, transaction_id: Uuid, key: Bytes) -> Result<(), Error> {
        // Request prefetch from the prefetching buffer
        let keystate = self
            .prefetching_buffer
            .process_prefetch_request(transaction_id, key.clone())
            .await;

        match keystate {
            KeyState::Fetched => Ok(()), // key has previously been fetched
            KeyState::Loading(_) => Err(Error::PrefetchError), // Something is wrong if loading was returned
            KeyState::Requested(fetch_sequence_number) =>
            // key has just been requested - start fetch
            {
                // Fetch from database
                let val = match self.prefetch_get(key.clone()).await {
                    Ok(value) => value,
                    Err(_) => {
                        self.prefetching_buffer
                            .fetch_failed(key.clone(), fetch_sequence_number)
                            .await;
                        return Err(Error::PrefetchError);
                    }
                };
                // Successfully fetched from database -> add to buffer and update records
                self.prefetching_buffer
                    .fetch_complete(key.clone(), val, fetch_sequence_number)
                    .await;
                Ok(())
            }
        }
    }

    async fn get(&self, tx: Arc<TransactionInfo>, key: Bytes) -> Result<GetResult, Error> {
        let s = self.state.read().await;
        match s.deref() {
            State::NotLoaded | State::Unloaded | State::Loading(_) => Err(Error::RangeIsNotLoaded),
            State::Loaded(state) => {
                if !state.range_info.key_range.includes(key.clone()) {
                    return Err(Error::KeyIsOutOfRange);
                };
                self.acquire_range_lock(state, tx.clone()).await?;

                let mut get_result = GetResult {
                    val: None,
                    leader_sequence_number: state.range_info.leader_sequence_number as i64,
                    dependencies: vec![],
                };

                if self.config.commit_strategy != CommitStrategy::Traditional {
                    info!("Checking dependencies for transaction {:?}", tx.id);
                    // First, check if operation has any dependencies with another transaction
                    let pending_state = state.pending_state.read().await;
                    if let Some(dependency) = pending_state.pending_commit_table.get(&key) {
                        get_result.dependencies = vec![dependency.clone()];
                        // Read the value from the pending_prepare_record of the dependee transaction
                        info!(
                            "Reading value from pending_prepare_record of transaction {:?}",
                            dependency
                        );
                        let prepare_record = pending_state
                            .pending_prepare_records
                            .get(&dependency)
                            .unwrap();
                        if prepare_record.changes.contains_key(&key) {
                            get_result.val = prepare_record.changes.get(&key).unwrap().clone();
                            return Ok(get_result);
                        } else {
                            panic!("Key not found in pending_prepare_records but dependency found");
                        }
                    }
                }
                info!("No dependencies found for transaction {:?}", tx.id);
                // Check prefetch buffer
                let value = self
                    .prefetching_buffer
                    .get_from_buffer(key.clone())
                    .await
                    .map_err(|_| Error::PrefetchError)?;
                if let Some(val) = value {
                    get_result.val = Some(val);
                } else {
                    let val = self
                        .storage
                        .get(self.range_id, key.clone())
                        .await
                        .map_err(Error::from_storage_error)?;

                    get_result.val = val.clone();
                }

                Ok(get_result)
            }
        }
    }

    async fn prepare(
        &self,
        tx: Arc<TransactionInfo>,
        prepare: PrepareRequest<'_>,
    ) -> Result<PrepareResult, Error> {
        let s = self.state.read().await;
        match s.deref() {
            State::NotLoaded | State::Unloaded | State::Loading(_) => {
                return Err(Error::RangeIsNotLoaded)
            }
            State::Loaded(state) => {
                // Check if transaction has no writes
                let has_writes = !(prepare.puts().unwrap_or_default().is_empty()
                    && prepare.deletes().unwrap_or_default().is_empty());

                // --- For read-only transactions ---
                if !has_writes {
                    // If transaction has reads, verify lock and release it
                    if prepare.has_reads() {
                        if !state.lock_table.is_currently_holding(tx.clone()).await {
                            return Err(Error::TransactionAborted(
                                TransactionAbortReason::TransactionLockLost,
                            ));
                        }
                        // TODO: Should I leave an entry in the PendingCommitTable for this transaction here?
                        // Probably not, since this is a read-only transaction and future reads or writes should not depend on its success.
                        // state.pending_commit_table.write().await.insert(key, tx.id);
                        // TODO: Make sure somehow we don't call the commit method for read-only transactions.
                        state.lock_table.release().await;
                    }

                    // Return early for read-only transactions
                    return Ok(PrepareResult {
                        highest_known_epoch: state.highest_known_epoch.read().await,
                        epoch_lease: state.range_info.epoch_lease,
                        dependencies: vec![],
                    });
                }

                // --- For transactions with writes ---
                // 1) Validation Checks
                // Sanity check that the written keys are all within this range. Build the prepare record while you are at it.
                // TODO: check delete and write sets are non-overlapping.
                let prepare_record: Arc<PrepareRecord> = {
                    let mut prepare_record = PrepareRecord {
                        changes: HashMap::new(),
                    };
                    for put in prepare.puts().iter() {
                        for put in put.iter() {
                            // TODO: too much copying :(
                            let key =
                                Bytes::copy_from_slice(put.key().unwrap().k().unwrap().bytes());
                            if !state.range_info.key_range.includes(key.clone()) {
                                return Err(Error::KeyIsOutOfRange);
                            }
                            let val = Bytes::copy_from_slice(put.value().unwrap().bytes());
                            prepare_record.changes.insert(key, Some(val));
                        }
                    }
                    for del in prepare.deletes().iter() {
                        for del in del.iter() {
                            let key = Bytes::copy_from_slice(del.k().unwrap().bytes());
                            if !state.range_info.key_range.includes(key.clone()) {
                                return Err(Error::KeyIsOutOfRange);
                            }
                            prepare_record.changes.insert(key, None);
                        }
                    }
                    Arc::new(prepare_record)
                };
                // Validate the transaction lock is not lost, this is essential to ensure 2PL
                // invariants still hold.
<<<<<<< HEAD
                if prepare.has_reads() && !state.lock_table.is_currently_holding(tx.clone()).await {
=======

                if prepare.has_reads() && !state.lock_table.is_currently_holding(tx.id).await {
>>>>>>> b833c356
                    return Err(Error::TransactionAborted(
                        TransactionAbortReason::TransactionLockLost,
                    ));
                }

                // 2) Acquire the range lock if it hasn't already been acquired by previous Gets
                self.acquire_range_lock(state, tx.clone()).await?;

                let mut dependencies = HashSet::new();
                {
                    // Decide whether we should release the lock early for each key based on the commit strategy and the heuristic
                    let mut early_lock_release_per_key = HashMap::new();
                    for key in prepare_record.changes.keys() {
                        early_lock_release_per_key.insert(
                            key.clone(),
                            self.do_early_lock_release(state, key.clone()).await,
                        );
                    }
                    info!(
                        "Early lock release per key:\n{}",
                        early_lock_release_per_key
                            .iter()
                            .map(|(k, v)| format!(
                                "{}: {}",
                                format!("{:?}", k).blue(),
                                v.to_string().red()
                            ))
                            .collect::<Vec<_>>()
                            .join("\n")
                    );
                    // 3) Save the prepare record to the pending_prepare_records
                    let mut pending_state = state.pending_state.write().await;
                    pending_state
                        .pending_prepare_records
                        .insert(tx.id, prepare_record.clone());

                    // NOTE: CommitStrategy::Traditional will return no dependencies, will not update the pending_commit_table, and will not release the lock
                    // so it could bypass the rest of this codeblock for efficiency.

                    if self.config.commit_strategy != CommitStrategy::Traditional {
                        // 4) Get any Write-Write dependencies for the transaction and update the pending_commit_table if ran in "early-lock-release" mode
                        info!("Checking dependencies for transaction {:?}", tx.id);
                        for (key, early_lock_release) in early_lock_release_per_key.iter() {
                            if pending_state.pending_commit_table.contains_key(key) {
                                dependencies.insert(
                                    pending_state.pending_commit_table.get(key).unwrap().clone(),
                                );
                            }
                            // Update the pending_commit_table only for keys that we will release the lock early for
                            // For the keys that we will not release the lock early for, we clear the entry in the pending_commit_table
                            if *early_lock_release {
                                pending_state
                                    .pending_commit_table
                                    .insert(key.clone(), tx.id);
                            } else {
                                pending_state.pending_commit_table.remove(key);
                            }
                        }
                    }
                    drop(pending_state);
                    info!(
                        "Dependencies for transaction {:?}: {:?}",
                        tx.id, dependencies
                    );

                    // 5) Maybe Release the range lock
                    // NOTE: This is for when we have per-key locking.
                    // for (key, early_lock_release) in early_lock_release_per_key {
                    //     if early_lock_release {
                    //         state.lock_table.release(key).await;
                    //     }
                    // }
                    // Now since we have one lock for all keys in the range, the heuristic is guaranteed to return the same early lock release decision for all keys.
                    // So, we just check the early-lock-release flag for the first key and release the lock if it is true.
                    if *early_lock_release_per_key.values().next().unwrap() {
                        info!(
                            "Early lock release for transaction {:?} on range {:?}",
                            tx.id, self.range_id.range_id
                        );
                        state.lock_table.release().await;
                    }
                }

                // 6) Log prepare record to WAL
                self.wal
                    .append_prepare(prepare)
                    .await
                    .map_err(Error::from_wal_error)?;

                // let highest_known_epoch = state.highest_known_epoch.read().await;
                Ok(PrepareResult {
                    highest_known_epoch: 0,
                    epoch_lease: state.range_info.epoch_lease,
                    dependencies: dependencies.into_iter().collect(),
                })
            }
        }
    }

    async fn abort(&self, tx: Arc<TransactionInfo>, abort: AbortRequest<'_>) -> Result<(), Error> {
        let s = self.state.read().await;
        match s.deref() {
            State::NotLoaded | State::Unloaded | State::Loading(_) => {
                return Err(Error::RangeIsNotLoaded)
            }
            State::Loaded(state) => {
                if !state.lock_table.is_currently_holding(tx.id).await {
                    return Ok(());
                }
                {
                    // TODO: We can skip aborting to the log if we never appended a prepare record.
                    // TODO: It's possible the WAL already contains this record in case this is a retry
                    // so avoid re-inserting in that case.
                    self.wal
                        .append_abort(abort)
                        .await
                        .map_err(Error::from_wal_error)?;
                }
                state.lock_table.release().await;

                // let _ = self
                //     .prefetching_buffer
                //     .process_transaction_complete(tx.id)
                //     .await;
                Ok(())
            }
        }
    }

    async fn commit(
        &self,
<<<<<<< HEAD
        transactions: Vec<Arc<TransactionInfo>>,
=======
        tx_id: Uuid,
>>>>>>> b833c356
        commit: CommitRequest<'_>,
    ) -> Result<(), Error> {
        let s = self.state.read().await;
        match s.deref() {
            State::NotLoaded | State::Unloaded | State::Loading(_) => {
                return Err(Error::RangeIsNotLoaded)
            }
            State::Loaded(state) => {
<<<<<<< HEAD
                // if !state.lock_table.is_currently_holding(tx.clone()).await {
                //     // it must be that we already finished committing, but perhaps the coordinator didn't
                //     // realize that, so we just return success.
                //     return Ok(());
                // }
                // state.highest_known_epoch.maybe_update(commit.epoch()).await;
=======
                if !state.lock_table.is_currently_holding(tx_id).await {
                    // it must be that we already finished committing, but perhaps the coordinator didn't
                    // realize that, so we just return success.
                    return Ok(());
                }
                state.highest_known_epoch.maybe_update(commit.epoch()).await;
>>>>>>> b833c356

                // Write commit record to WAL
                self.wal
                    .append_commit(commit)
                    .await
                    .map_err(Error::from_wal_error)?;
<<<<<<< HEAD
=======
                let prepare_record_bytes = {
                    let mut pending_prepare_records = state.pending_prepare_records.lock().await;
                    // TODO: handle prior removals.
                    pending_prepare_records.remove(&tx_id).unwrap().clone()
                };
>>>>>>> b833c356

                // Collect all pending prepare records for the transactions to be committed
                let mut pending_prepare_record_per_tx = HashMap::new();
                {
                    let pending_state = state.pending_state.read().await;
                    for tx in &transactions {
                        match pending_state.pending_prepare_records.get(&tx.id) {
                            Some(prepare_record) => {
                                _ = pending_prepare_record_per_tx
                                    .insert(tx.id, prepare_record.clone())
                            }
                            None => panic!("Prepare record not found for transaction {:?}", tx.id),
                            // TODO: Panic for now, but maybe it's just that the TX had already been committed?
                        }
                    }
                }

                let mut all_changes = HashMap::new();
                let mut last_tx_per_key = HashMap::new();
                for tx in &transactions {
                    // Apply the changes to the keys in the correct order to respect the commit dependencies.
                    // For every key, collect the last transaction that has updated it. This will help us update the pending_commit_table later.
                    // TODO: overlaps should have been handled in the prepare phase.
                    let prepare_record = pending_prepare_record_per_tx.get(&tx.id).unwrap();
                    for (key, val) in prepare_record.changes.iter() {
                        all_changes.insert(key.clone(), val.clone());
                        last_tx_per_key.insert(key.clone(), tx.id);
                    }
                }

                let version = KeyVersion {
                    epoch: commit.epoch(),
                    // TODO: version counter should be an internal counter per range.
                    // Remove from the commit message.
                    version_counter: commit.vid() as u64,
                };

                // Batch upsert for all puts and deletes
                if !all_changes.is_empty() {
                    self.storage
                        .batch_upsert(self.range_id, &all_changes, version)
                        .await
                        .map_err(Error::from_storage_error)?;
                    // Update the prefetch buffer for all puts and deletes
                    for (key, val) in all_changes.iter() {
                        if let Some(val) = val {
                            self.prefetching_buffer
                                .upsert(key.clone(), val.clone())
                                .await;
                        } else {
                            self.prefetching_buffer.delete(key.clone()).await;
                        }
                    }
                }

                {
                    let mut pending_state = state.pending_state.write().await;
                    if self.config.commit_strategy != CommitStrategy::Traditional {
                        // We update the pending_commit_table to remove the transactions that have committed and are listed as dependencies for other transactions
                        for (key, tx_id) in last_tx_per_key {
                            if pending_state.pending_commit_table.contains_key(&key) {
                                // The last dependee per key might have changed since the prepare phase, so we need to check if it is still a dependency before removing it.
                                let last_dependee =
                                    pending_state.pending_commit_table.get(&key).unwrap();
                                info!(
                                    "Last dependee for key {:?} is {:?} and last tx is {:?}",
                                    key, last_dependee, tx_id
                                );
                                info!(
                                    "All transaction ids: {:?}",
                                    transactions.iter().map(|tx| tx.id).collect::<Vec<_>>()
                                );
                                if tx_id == *last_dependee {
                                    info!("Removing key {:?} from pending_commit_table", key);
                                    pending_state.pending_commit_table.remove(&key);
                                }
                                // Otherwise, the transaction that last updated the key in the pending_commit_table has not committed yet.
                            }
                        }
                    }

                    // Remove the prepare records for the transactions that have committed.
                    for tx in &transactions {
                        info!("Removing prepare record for transaction {:?}", tx.id);
                        pending_state.pending_prepare_records.remove(&tx.id);
                    }
                }

                info!(
                    "Done committing transactions {:?}",
                    transactions.iter().map(|tx| tx.id).collect::<Vec<_>>()
                );

                // // For CommitStrategy::Traditional, this is the only transaction that can hold the lock.
                // if self.config.commit_strategy == CommitStrategy::Traditional {
                //     assert!(transactions.len() == 1);
                //     assert!(
                //         transactions[0].id
                //             == state.lock_table.get_current_holder_id().await.unwrap()
                //     );
                // }

                // If any of the committed transactions is the one holding the lock, release it.
                if let Some(current_holder_id) = state.lock_table.get_current_holder_id().await {
                    if transactions.iter().any(|tx| tx.id == current_holder_id) {
                        state.lock_table.release().await;
                        info!(
                            "Lock released for transaction {:?} on range {:?}",
                            current_holder_id, self.range_id.range_id
                        );
                    }
                }

<<<<<<< HEAD
=======
                // We apply the writes to storage before releasing the lock since we send all
                // gets to storage directly. We should implement a memtable to allow us to release
                // the lock sooner.
                state.lock_table.release().await;
                // Process transaction complete and remove the requests from the logs
                self.prefetching_buffer
                    .process_transaction_complete(tx_id)
                    .await;
>>>>>>> b833c356
                Ok(())
            }
        }
    }
}

impl<S, W> RangeManager<S, W>
where
    S: Storage,
    W: Wal,
{
    pub fn new(
        range_id: FullRangeId,
        config: Config,
        storage: Arc<S>,
        epoch_supplier: Arc<dyn EpochSupplier>,
        wal: W,
        bg_runtime: tokio::runtime::Handle,
    ) -> Arc<Self> {
        Arc::new(RangeManager {
            range_id,
            config,
            storage,
            epoch_supplier,
            wal: Arc::new(wal),
            state: Arc::new(RwLock::new(State::NotLoaded)),
            prefetching_buffer: PrefetchingBuffer::new(),
            bg_runtime,
        })
    }

    async fn load_inner(&self) -> Result<LoadedState, Error> {
        let epoch_supplier = self.epoch_supplier.clone();
        let storage = self.storage.clone();
        let wal = self.wal.clone();
        let range_id = self.range_id;
        let bg_runtime = self.bg_runtime.clone();
        let state = self.state.clone();
        let lease_renewal_interval = self.config.range_server.range_maintenance_duration;
        let epoch_duration = self.config.epoch.epoch_duration;
        // Calculate how many epochs we need for the desired lease duration.
        // TODO(yanniszark): Put this in the config.
        let intended_lease_duration = Duration::from_secs(2);
        let num_epochs_per_lease = intended_lease_duration
            .as_nanos()
            .checked_div(epoch_duration.as_nanos())
            .and_then(|n| u64::try_from(n).ok())
            .unwrap();
        // Ensure that we have at least one epoch per lease.
        let num_epochs_per_lease = std::cmp::max(1, num_epochs_per_lease);

        self.bg_runtime
            .spawn(async move {
                // TODO: handle all errors instead of panicking.
                let epoch = epoch_supplier
                    .read_epoch()
                    .await
                    .map_err(Error::from_epoch_supplier_error)?;
                let mut range_info = storage
                    .take_ownership_and_load_range(range_id)
                    .await
                    .map_err(Error::from_storage_error)?;
                // Epoch read from the provider can be 1 less than the true epoch. The highest known epoch
                // of a range cannot move backward even across range load/unloads, so to maintain that guarantee
                // we just wait for the epoch to advance once.
                epoch_supplier
                    .wait_until_epoch(epoch + 1, chrono::Duration::seconds(10))
                    .await
                    .map_err(Error::from_epoch_supplier_error)?;
                // Get a new epoch lease.
                let highest_known_epoch = epoch + 1;
                let new_epoch_lease_lower_bound =
                    std::cmp::max(highest_known_epoch, range_info.epoch_lease.1 + 1);
                let new_epoch_lease_upper_bound =
                    new_epoch_lease_lower_bound + num_epochs_per_lease;
                storage
                    .renew_epoch_lease(
                        range_id,
                        (new_epoch_lease_lower_bound, new_epoch_lease_upper_bound),
                        range_info.leader_sequence_number,
                    )
                    .await
                    .map_err(Error::from_storage_error)?;
                range_info.epoch_lease = (new_epoch_lease_lower_bound, new_epoch_lease_upper_bound);
                wal.sync().await.map_err(Error::from_wal_error)?;
<<<<<<< HEAD
                // // Create a recurrent task to renew.
                // bg_runtime.spawn(async move {
                //     Self::renew_epoch_lease_task(
                //         range_id,
                //         epoch_supplier,
                //         storage,
                //         state,
                //         lease_renewal_interval,
                //     )
                //     .await
                // });
=======
                // Create a recurrent task to renew.
                bg_runtime.spawn(async move {
                    Self::renew_epoch_lease_task(
                        range_id,
                        epoch_supplier,
                        storage,
                        state,
                        lease_renewal_interval,
                        num_epochs_per_lease,
                    )
                    .await
                });
>>>>>>> b833c356
                // TODO: apply WAL here!
                Ok(LoadedState {
                    range_info,
                    highest_known_epoch: HighestKnownEpoch::new(highest_known_epoch),
                    lock_table: lock_table::LockTable::new(),
                    pending_state: RwLock::new(PendingState {
                        pending_prepare_records: HashMap::new(),
                        pending_commit_table: HashMap::new(),
                    }),
                })
            })
            .await
            .unwrap()
    }

    async fn renew_epoch_lease_task(
        range_id: FullRangeId,
        epoch_supplier: Arc<dyn EpochSupplier>,
        storage: Arc<S>,
        state: Arc<RwLock<State>>,
        lease_renewal_interval: std::time::Duration,
        num_epochs_per_lease: u64,
    ) -> Result<(), Error> {
        loop {
            let leader_sequence_number: u64;
            let old_lease: (u64, u64);
            let epoch = epoch_supplier
                .read_epoch()
                .await
                .map_err(Error::from_epoch_supplier_error)?;
            let highest_known_epoch = epoch + 1;
            if let State::Loaded(state) = state.read().await.deref() {
                old_lease = state.range_info.epoch_lease;
                leader_sequence_number = state.range_info.leader_sequence_number;
            } else {
                tokio::time::sleep(lease_renewal_interval).await;
                continue;
            }
            // How far are we from the current lease expiring? Check so we don't
            // end up taking the lease for an unbounded amount of epochs.
            let num_epochs_left = old_lease.1.saturating_sub(epoch);
            if num_epochs_left > 2 * num_epochs_per_lease {
                tokio::time::sleep(lease_renewal_interval).await;
                continue;
            }
            let new_epoch_lease_lower_bound = std::cmp::max(highest_known_epoch, old_lease.1 + 1);
            let new_epoch_lease_upper_bound = new_epoch_lease_lower_bound + num_epochs_per_lease;
            // Update the state.
            // If our new lease continues from our old lease, merge the ranges.
            let mut new_lease = (new_epoch_lease_lower_bound, new_epoch_lease_upper_bound);
            if (new_epoch_lease_lower_bound - old_lease.1) == 1 {
                new_lease = (old_lease.0, new_epoch_lease_upper_bound);
            }
            // TODO: We should handle some errors here. For example:
            // - If the error seems transient (e.g., a timeout), we should retry.
            // - If the error is something like RangeOwnershipLost, we should unload the range.
            storage
                .renew_epoch_lease(range_id, new_lease, leader_sequence_number)
                .await
                .map_err(Error::from_storage_error)?;

            if let State::Loaded(state) = state.write().await.deref_mut() {
                // This should never happen as only this task changes the epoch lease.
                assert_eq!(
                    state.range_info.epoch_lease, old_lease,
                    "Epoch lease changed by someone else, but only this task should be changing it!"
                );
                state.range_info.epoch_lease = new_lease;
                state
                    .highest_known_epoch
                    .maybe_update(highest_known_epoch)
                    .await;
            } else {
                return Err(Error::RangeIsNotLoaded);
            }
            // Sleep for a while before renewing the lease again.
            tokio::time::sleep(lease_renewal_interval).await;
        }
    }

    async fn do_early_lock_release(&self, state: &LoadedState, key: Bytes) -> bool {
        match self.config.commit_strategy {
            CommitStrategy::Pipelined => true,
            CommitStrategy::Traditional => false,
            CommitStrategy::Adaptive => {
                // When we have per-key locking, we can check contention for each key and allow early-lock-release for that key if it is contended.
                // e.g. return self.lock_table.is_contended(&key).await;
                // But for now, we just check the contention for the entire range based on how many transactions are currently waiting for the lock and return the same decision for all keys in the range.
                match self.config.heuristic {
                    Heuristic::LockContention => state.lock_table.is_contended().await,
                    // Heuristic::Static => map(state.range_info.range_id) -> Yes or No,
                }
            }
        }
    }

    pub async fn print_lock_table_state(&self) {
        let s = self.state.read().await;
        match s.deref() {
            State::NotLoaded | State::Unloaded | State::Loading(_) => {
                return;
            }
            State::Loaded(state) => {
                state.lock_table.print_state(self.range_id.range_id).await;
            }
        }
    }

    async fn acquire_range_lock(
        &self,
        state: &LoadedState,
        tx: Arc<TransactionInfo>,
    ) -> Result<(), Error> {
        let receiver = state.lock_table.acquire(tx.clone()).await?;
        // TODO: allow timing out locks when transaction timeouts are implemented.
        receiver.await.unwrap();
        Ok(())
    }

    /// Get from database without acquiring any locks
    /// This is a very basic copy of the 'get' function
    pub async fn prefetch_get(&self, key: Bytes) -> Result<Option<Bytes>, Error> {
        let val = self
            .storage
            .get(self.range_id, key.clone())
            .await
            .map_err(Error::from_storage_error)?;
        Ok(val)
    }
}

#[cfg(test)]
mod tests {
    use common::config::{
        CassandraConfig, EpochConfig, FrontendConfig, HostPort, RangeServerConfig, UniverseConfig,
    };
    use common::transaction_info::TransactionInfo;
    use common::util;
    use core::time;
    use flatbuffers::FlatBufferBuilder;
    use std::str::FromStr;
    use uuid::Uuid;

    use super::*;
    use crate::for_testing::epoch_supplier::EpochSupplier;
    use crate::for_testing::in_memory_wal::InMemoryWal;
    use crate::storage::cassandra::Cassandra;

    type RM = RangeManager<Cassandra, InMemoryWal>;

    impl RM {
        async fn abort_transaction(&self, tx: Arc<TransactionInfo>) {
            let mut fbb = FlatBufferBuilder::new();
            let transaction_id = Some(Uuidu128::create(
                &mut fbb,
                &util::flatbuf::serialize_uuid(tx.id),
            ));
            let range_id = Some(util::flatbuf::serialize_range_id(&mut fbb, &self.range_id));
            let request_id = Some(Uuidu128::create(
                &mut fbb,
                &util::flatbuf::serialize_uuid(Uuid::new_v4()),
            ));
            let fbb_root = AbortRequest::create(
                &mut fbb,
                &AbortRequestArgs {
                    request_id,
                    transaction_id,
                    range_id,
                },
            );
            fbb.finish(fbb_root, None);
            let abort_record_bytes = fbb.finished_data();
            let abort_record = flatbuffers::root::<AbortRequest>(abort_record_bytes).unwrap();
            self.abort(tx.clone(), abort_record).await.unwrap()
        }

        async fn prepare_transaction(
            &self,
            tx: Arc<TransactionInfo>,
            writes: Vec<(Bytes, Bytes)>,
            deletes: Vec<Bytes>,
            has_reads: bool,
        ) -> Result<(), Error> {
            let mut fbb = FlatBufferBuilder::new();
            let transaction_id = Some(Uuidu128::create(
                &mut fbb,
                &util::flatbuf::serialize_uuid(tx.id),
            ));
            let request_id = Some(Uuidu128::create(
                &mut fbb,
                &util::flatbuf::serialize_uuid(Uuid::new_v4()),
            ));
            let mut puts_vector = Vec::new();
            for (k, v) in writes {
                let k = Some(fbb.create_vector(k.to_vec().as_slice()));
                let key = Key::create(&mut fbb, &KeyArgs { k });
                let value = fbb.create_vector(v.to_vec().as_slice());
                puts_vector.push(Record::create(
                    &mut fbb,
                    &RecordArgs {
                        key: Some(key),
                        value: Some(value),
                    },
                ));
            }
            let puts = Some(fbb.create_vector(&puts_vector));
            let mut del_vector = Vec::new();
            for k in deletes {
                let k = Some(fbb.create_vector(k.to_vec().as_slice()));
                let key = Key::create(&mut fbb, &KeyArgs { k });
                del_vector.push(key);
            }
            let deletes = Some(fbb.create_vector(&del_vector));
            let range_id = Some(util::flatbuf::serialize_range_id(&mut fbb, &self.range_id));
            let fbb_root = PrepareRequest::create(
                &mut fbb,
                &PrepareRequestArgs {
                    request_id,
                    transaction_id,
                    range_id,
                    has_reads,
                    puts,
                    deletes,
                },
            );
            fbb.finish(fbb_root, None);
            let prepare_record_bytes = fbb.finished_data();
            let prepare_record = flatbuffers::root::<PrepareRequest>(prepare_record_bytes).unwrap();
            self.prepare(tx.clone(), prepare_record).await.map(|_| ())
        }

        async fn commit_transaction(&self, tx: Arc<TransactionInfo>) -> Result<(), Error> {
            let epoch = self.epoch_supplier.read_epoch().await.unwrap();
            let mut fbb = FlatBufferBuilder::new();
            let request_id = Some(Uuidu128::create(
                &mut fbb,
                &util::flatbuf::serialize_uuid(Uuid::new_v4()),
            ));
            let transaction_id = Some(Uuidu128::create(
                &mut fbb,
                &util::flatbuf::serialize_uuid(tx.id),
            ));
            let range_id = Some(util::flatbuf::serialize_range_id(&mut fbb, &self.range_id));
            let fbb_root = CommitRequest::create(
                &mut fbb,
                &CommitRequestArgs {
                    request_id,
                    transaction_id,
                    range_id,
                    epoch,
                    vid: 0,
                },
            );
            fbb.finish(fbb_root, None);
            let commit_record_bytes = fbb.finished_data();
            let commit_record = flatbuffers::root::<CommitRequest>(commit_record_bytes).unwrap();
            self.commit(tx.id, commit_record).await
        }
    }

    struct TestContext {
        rm: Arc<RM>,
        storage_context: crate::storage::cassandra::for_testing::TestContext,
    }

    async fn init() -> TestContext {
        let epoch_supplier = Arc::new(EpochSupplier::new());
        let storage_context: crate::storage::cassandra::for_testing::TestContext =
            crate::storage::cassandra::for_testing::init().await;
        let cassandra = storage_context.cassandra.clone();
        let prefetching_buffer = Arc::new(PrefetchingBuffer::new());
        let range_id = FullRangeId {
            keyspace_id: storage_context.keyspace_id,
            range_id: storage_context.range_id,
        };
        let epoch_config = EpochConfig {
            // Not used in these tests.
            proto_server_addr: "127.0.0.1:50052".parse().unwrap(),
            epoch_duration: time::Duration::from_millis(10),
        };
        let config = Config {
            range_server: RangeServerConfig {
                range_maintenance_duration: time::Duration::from_secs(1),
                proto_server_addr: HostPort::from_str("127.0.0.1:50054").unwrap(),
                fast_network_addr: HostPort::from_str("127.0.0.1:50055").unwrap(),
                fast_network_polling_core_id: 1,
                background_runtime_core_ids: vec![1],
            },
            universe: UniverseConfig {
                proto_server_addr: "127.0.0.1:123".parse().unwrap(),
            },
            frontend: FrontendConfig {
                proto_server_addr: "127.0.0.1:124".parse().unwrap(),
                fast_network_addr: HostPort::from_str("127.0.0.1:125").unwrap(),
                fast_network_polling_core_id: 1,
                background_runtime_core_ids: vec![1],
                transaction_overall_timeout: time::Duration::from_secs(10),
            },
            cassandra: CassandraConfig {
                cql_addr: HostPort {
                    host: "127.0.0.1".to_string(),
                    port: 9042,
                },
            },
            regions: std::collections::HashMap::new(),
            epoch: epoch_config,
        };
        let rm = Arc::new(RM {
            range_id,
            config,
            storage: cassandra,
            wal: Arc::new(InMemoryWal::new()),
            epoch_supplier: epoch_supplier.clone(),
            state: Arc::new(RwLock::new(State::NotLoaded)),
            prefetching_buffer,
            bg_runtime: tokio::runtime::Handle::current().clone(),
        });
        let rm_copy = rm.clone();
        let init_handle = tokio::spawn(async move { rm_copy.load().await.unwrap() });
        // Give some delay so the RM can see the epoch advancing.
        tokio::time::sleep(tokio::time::Duration::from_millis(10)).await;
        epoch_supplier.set_epoch(1).await;
        init_handle.await.unwrap();
        TestContext {
            rm,
            storage_context,
        }
    }

    fn start_transaction() -> Arc<TransactionInfo> {
        Arc::new(TransactionInfo {
            id: Uuid::new_v4(),
            started: chrono::Utc::now(),
            overall_timeout: time::Duration::from_secs(10),
        })
    }

    #[tokio::test]
    async fn basic_get_put() {
        let context = init().await;
        let rm = context.rm.clone();
        let key = Bytes::copy_from_slice(Uuid::new_v4().as_bytes());
        let tx1 = start_transaction();
        assert!(rm
            .get(tx1.clone(), key.clone())
            .await
            .unwrap()
            .val
            .is_none());
        rm.abort_transaction(tx1.clone()).await;
        let tx2 = start_transaction();
        let val = Bytes::from_static(b"I have a value!");
        rm.prepare_transaction(
            tx2.clone(),
            Vec::from([(key.clone(), val.clone())]),
            Vec::new(),
            false,
        )
        .await
        .unwrap();
        rm.commit_transaction(tx2.clone()).await.unwrap();
        let tx3 = start_transaction();
        let val_after_commit = rm.get(tx3.clone(), key.clone()).await.unwrap().val.unwrap();
        assert!(val_after_commit == val);
    }

    // #[tokio::test]
    // async fn test_recurring_lease_renewal() {
    //     let context = init().await;
    //     let rm = context.rm.clone();
    //     // Get the current lease bounds.
    //     let initial_lease = match rm.state.read().await.deref() {
    //         State::Loaded(state) => state.range_info.epoch_lease,
    //         _ => panic!("Range is not loaded"),
    //     };
    //     // Sleep for 2 seconds to allow the lease renewal task to run at least once.
    //     tokio::time::sleep(tokio::time::Duration::from_secs(2)).await;
    //     let final_lease = match rm.state.read().await.deref() {
    //         State::Loaded(state) => state.range_info.epoch_lease,
    //         _ => panic!("Range is not loaded"),
    //     };
    //     // Check that the upper bound has increased.
    //     assert!(
    //         final_lease.1 > initial_lease.1,
    //         "Lease upper bound did not increase"
    //     );
    // }
}<|MERGE_RESOLUTION|>--- conflicted
+++ resolved
@@ -312,12 +312,7 @@
                 };
                 // Validate the transaction lock is not lost, this is essential to ensure 2PL
                 // invariants still hold.
-<<<<<<< HEAD
-                if prepare.has_reads() && !state.lock_table.is_currently_holding(tx.clone()).await {
-=======
-
                 if prepare.has_reads() && !state.lock_table.is_currently_holding(tx.id).await {
->>>>>>> b833c356
                     return Err(Error::TransactionAborted(
                         TransactionAbortReason::TransactionLockLost,
                     ));
@@ -449,11 +444,7 @@
 
     async fn commit(
         &self,
-<<<<<<< HEAD
-        transactions: Vec<Arc<TransactionInfo>>,
-=======
-        tx_id: Uuid,
->>>>>>> b833c356
+        transactions: Vec<Uuid>,
         commit: CommitRequest<'_>,
     ) -> Result<(), Error> {
         let s = self.state.read().await;
@@ -462,35 +453,18 @@
                 return Err(Error::RangeIsNotLoaded)
             }
             State::Loaded(state) => {
-<<<<<<< HEAD
                 // if !state.lock_table.is_currently_holding(tx.clone()).await {
                 //     // it must be that we already finished committing, but perhaps the coordinator didn't
                 //     // realize that, so we just return success.
                 //     return Ok(());
                 // }
                 // state.highest_known_epoch.maybe_update(commit.epoch()).await;
-=======
-                if !state.lock_table.is_currently_holding(tx_id).await {
-                    // it must be that we already finished committing, but perhaps the coordinator didn't
-                    // realize that, so we just return success.
-                    return Ok(());
-                }
-                state.highest_known_epoch.maybe_update(commit.epoch()).await;
->>>>>>> b833c356
 
                 // Write commit record to WAL
                 self.wal
                     .append_commit(commit)
                     .await
                     .map_err(Error::from_wal_error)?;
-<<<<<<< HEAD
-=======
-                let prepare_record_bytes = {
-                    let mut pending_prepare_records = state.pending_prepare_records.lock().await;
-                    // TODO: handle prior removals.
-                    pending_prepare_records.remove(&tx_id).unwrap().clone()
-                };
->>>>>>> b833c356
 
                 // Collect all pending prepare records for the transactions to be committed
                 let mut pending_prepare_record_per_tx = HashMap::new();
@@ -604,17 +578,6 @@
                     }
                 }
 
-<<<<<<< HEAD
-=======
-                // We apply the writes to storage before releasing the lock since we send all
-                // gets to storage directly. We should implement a memtable to allow us to release
-                // the lock sooner.
-                state.lock_table.release().await;
-                // Process transaction complete and remove the requests from the logs
-                self.prefetching_buffer
-                    .process_transaction_complete(tx_id)
-                    .await;
->>>>>>> b833c356
                 Ok(())
             }
         }
@@ -700,7 +663,6 @@
                     .map_err(Error::from_storage_error)?;
                 range_info.epoch_lease = (new_epoch_lease_lower_bound, new_epoch_lease_upper_bound);
                 wal.sync().await.map_err(Error::from_wal_error)?;
-<<<<<<< HEAD
                 // // Create a recurrent task to renew.
                 // bg_runtime.spawn(async move {
                 //     Self::renew_epoch_lease_task(
@@ -712,20 +674,6 @@
                 //     )
                 //     .await
                 // });
-=======
-                // Create a recurrent task to renew.
-                bg_runtime.spawn(async move {
-                    Self::renew_epoch_lease_task(
-                        range_id,
-                        epoch_supplier,
-                        storage,
-                        state,
-                        lease_renewal_interval,
-                        num_epochs_per_lease,
-                    )
-                    .await
-                });
->>>>>>> b833c356
                 // TODO: apply WAL here!
                 Ok(LoadedState {
                     range_info,
@@ -773,20 +721,24 @@
             }
             let new_epoch_lease_lower_bound = std::cmp::max(highest_known_epoch, old_lease.1 + 1);
             let new_epoch_lease_upper_bound = new_epoch_lease_lower_bound + num_epochs_per_lease;
+            // TODO: We should handle some errors here. For example:
+            // - If the error seems transient (e.g., a timeout), we should retry.
+            // - If the error is something like RangeOwnershipLost, we should unload the range.
+            storage
+                .renew_epoch_lease(
+                    range_id,
+                    (new_epoch_lease_lower_bound, new_epoch_lease_upper_bound),
+                    leader_sequence_number,
+                )
+                .await
+                .map_err(Error::from_storage_error)?;
+
             // Update the state.
             // If our new lease continues from our old lease, merge the ranges.
             let mut new_lease = (new_epoch_lease_lower_bound, new_epoch_lease_upper_bound);
             if (new_epoch_lease_lower_bound - old_lease.1) == 1 {
                 new_lease = (old_lease.0, new_epoch_lease_upper_bound);
             }
-            // TODO: We should handle some errors here. For example:
-            // - If the error seems transient (e.g., a timeout), we should retry.
-            // - If the error is something like RangeOwnershipLost, we should unload the range.
-            storage
-                .renew_epoch_lease(range_id, new_lease, leader_sequence_number)
-                .await
-                .map_err(Error::from_storage_error)?;
-
             if let State::Loaded(state) = state.write().await.deref_mut() {
                 // This should never happen as only this task changes the epoch lease.
                 assert_eq!(
